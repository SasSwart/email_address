module EmailAddress

  # ActiveRecord validator class for validating an email
  # address with this library.
  # Note the initialization happens once per process.
  #
  # Usage:
  #    validates_with EmailAddress::ActiveRecordValidator, field: :name
  #
  # Options:
  # * field: email,
  # * fields: [:email1, :email2]
  #
  # Default field: :email or :email_address (first found)
  #
  class ActiveRecordValidator < ActiveModel::Validator

    def initialize(options={})
      @opt = options
    end

    def validate(r)
      if @opt[:fields]
        @opt[:fields].each {|f| validate_email(r, f) }
      elsif @opt[:field]
        validate_email(r, @opt[:field])
      elsif r.respond_to? :email
        validate_email(r, :email)
      elsif r.respond_to? :email_address
        validate_email(r, :email_address)
      end
    end

    def validate_email(r,f)
      return if r[f].nil?
      e = EmailAddress.new(r[f])
<<<<<<< HEAD
      r.errors[f] << (@opt[:message] || "Email Address Not Valid") unless e.valid?
=======
      unless e.valid?
        r.errors[f] << (@opt[:message] ||
                       EmailAddress::Config.error_messages[:invalid_address] ||
                       "Invalid Email Address")
      end
>>>>>>> 7b07dc18
    end

  end

end<|MERGE_RESOLUTION|>--- conflicted
+++ resolved
@@ -34,15 +34,11 @@
     def validate_email(r,f)
       return if r[f].nil?
       e = EmailAddress.new(r[f])
-<<<<<<< HEAD
-      r.errors[f] << (@opt[:message] || "Email Address Not Valid") unless e.valid?
-=======
       unless e.valid?
         r.errors[f] << (@opt[:message] ||
                        EmailAddress::Config.error_messages[:invalid_address] ||
                        "Invalid Email Address")
       end
->>>>>>> 7b07dc18
     end
 
   end
